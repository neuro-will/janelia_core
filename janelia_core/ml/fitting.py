--- conflicted
+++ resolved
@@ -27,15 +27,10 @@
         device: The device to perform optimization on. If none, optimization will be performed on cpu.
 
         update_int: The interval, in iterations, at which we print fitting status
-<<<<<<< HEAD
 
     Returns:
 
         er: The objective at the end of optimization
-
-
-=======
->>>>>>> e3ff3bf3
     """
 
     if device is None:
