""" Utilities for viewing volumes.  """

import copy
import importlib
import pathlib
from typing import Sequence, Union, Tuple

<<<<<<< HEAD
#import imageio
=======
import imageio
import importlib
>>>>>>> 1a1ca008
import matplotlib.animation
import matplotlib.colors
import matplotlib.cm
import matplotlib.figure
import matplotlib.pyplot as plt
import matplotlib.transforms

if importlib.util.find_spec('moveipy'):
    import moviepy.editor as editor
else:
    print('Unable to import moviepy.  Minor functionality will not be available.')

import numpy as np


from janelia_core.dataprocessing.dataset import ROI
from janelia_core.visualization.custom_color_maps import MultiParamCMap
from janelia_core.visualization.custom_color_maps import visualize_two_param_map
from janelia_core.visualization.image_generation import rgb_3d_max_project


def comb_movies(movie_paths: Sequence[pathlib.Path], save_path: pathlib.Path,
                fig_size: Sequence[int]=[21, 12], facecolor: Tuple[float] =(0,0,0),
                fps: int=10, bitrate=-1, ):
    """ Given a set of movies, combines them by putting their frames side-by-side.


    Args:

        movie_paths: Paths to movies to combined

        save_path: The path to save the combined video to.

    """

    clips = [editor.VideoFileClip(movie_path) for movie_path in movie_paths]
    final_clip = editor.clips_array([clips])
    final_clip.write_videofile(save_path)

def make_rgb_z_plane_movie(z_imgs: Sequence[np.ndarray], save_path: str,
                           title: str = None, fps: int = 10,
                           cmap: MultiParamCMap = None, cmap_param_strs: Sequence[str] = None,
                           cmap_param_vls: Sequence[Sequence] = None,
                           figsize: Sequence[int] = [7, 12],
                           facecolor: Union[float] = (0, 0, 0),
                           text_color: Union[float] = (1.0, 1.0, 1.0),
                           bitrate=-1, one_index_z_plane: bool = False,
                           ax_position = None):
    """ Generates a sequence of movie of z-plane images already in RGB space.

    Args:

        z_imgs: A sequende of numpy arrays of the images for each plane.  Each array should be of the shape [dx, dy, 3]

        save_path: The path for the saved video, including extension

        title: If not None, the title to display over the video

        fps: The frames per second of the generated movie.  Each plane is a different plane.

        cmap: An optional color map used to generate the images.  If provided, this colormap will be plotted in the
        video.

        cmap_param_strs: String labels for parameter 0 and 1 in cmap.  Only used if cmap is provided.

        cmap_param_vls: If not None, then cmap_param_vls[i] should contain a list of values for parameter i to plot
        the color map at.  cmap_param_vls[i] can also be none, which means the range of values plotted will be the
        range of values between the colormap saturation limits. Only used if cmap is provided.

        figsize: The size of the figure to make the video as [width, height] in inches

        facecolor: The background color of the figure to plot into

        text_color: The color to use when plotting the title and colorbar ticks and labels

        bitrate: The bitrate to use when saving the video

        one_index_z_plane: True if z-plane numbers should start at 1 instead of 0 when generating titles for each plane

        ax_position: Position of axes for plotting images.
    """

    # Define a helper function
    def update_image(z, images, im_h, title_h, title_s):
        if one_index_z_plane:
            z_title = z + 1
        else:
            z_title = z

        im_h.set_data(images[z])
        title_h.set_text(title_s + 'z = ' + str(z_title))
        return im_h,

    # Get the first frame of the video
    frame0 = z_imgs[40]
    n_z_planes = len(z_imgs)

    # Setup the basic figure for plotting, showing the first frame
    fig = plt.figure(figsize=figsize, facecolor=facecolor)
    if ax_position is None:
        z_ax = plt.subplot()
    else:
        z_ax = fig.add_axes(ax_position)
    z_im = z_ax.imshow(frame0)

    # Setup the title
    if title is not None:
        title_str = title + ', '
    else:
        title_str = ''
    title_h = plt.title(title_str, color=text_color)

    # Show the color map if we are suppose to
    if cmap is not None:
        #cmap_im = plt.subplot2grid([10, 10], [9, 8], 2, 2)
        cmap_im = fig.add_axes([.8, .0, 0.2, 0.2])
        if cmap_param_vls is not None:
            cmap_p0_vls = cmap_param_vls[0]
            cmap_p1_vls = cmap_param_vls[1]
        else:
            cmap_p0_vls = None
            cmap_p1_vls = None
        visualize_two_param_map(cmap=cmap, plot_ax=cmap_im, p0_vls=cmap_p0_vls, p1_vls=cmap_p1_vls)
        cmap_im.axes.get_yaxis().set_tick_params(color=text_color, labelcolor=text_color)
        cmap_im.axes.get_xaxis().set_tick_params(color=text_color, labelcolor=text_color)
        if cmap_param_strs is not None:
            plt.xlabel(cmap_param_strs[1], color=text_color)
            plt.ylabel(cmap_param_strs[0], color=text_color)

    z_im.axes.get_xaxis().set_visible(False)
    z_im.axes.get_yaxis().set_visible(False)

    # Generate the movie
    Writer = matplotlib.animation.writers['ffmpeg']
    writer = Writer(fps=fps, bitrate=bitrate, codec='libx264', extra_args=['-pix_fmt', 'yuv420p',
                                                                          '-crf', '18'])

    plane_animation = matplotlib.animation.FuncAnimation(fig=fig, func=update_image, frames=n_z_planes,
                                                         fargs=(z_imgs, z_im, title_h, title_str), interval=1,
                                                         blit=False, repeat=False)

    # Save the movie
    plane_animation.save(save_path, writer=writer, savefig_kwargs={'facecolor':facecolor})

    # Close the figure
    plt.close(fig)


def make_z_plane_movie(volume: np.ndarray, save_path: str,
                       clim: Sequence[float] = None,
                       cmap: Union[str, matplotlib.colors.Colormap] = 'hot',
                       title: str = None,
                       cbar_label: str = None,
                       fps: int = 10,
                       figsize: Sequence[int] = [7, 12],
                       facecolor: Union[float] = (0, 0,0),
                       text_color: Union[float] = (1.0, 1.0, 1.0),
                       bitrate=-1,
                       clim_percs: Sequence[float] = [.1, 99.9],
                       one_index_z_plane: bool = False) -> matplotlib.transforms.Bbox:
    """
    Generates a movie of all the z-planes in a volume.

    Args:
        volume: The volume to visualize, with the z-dimension indexed by the first dimension.

        save_path: The path for the saved video, including extension

        clim: If not none, the color limits to apply to all planes.  If None, color limits will be automtically
        calculated by 1) taking a user assigned lower and upper percentile values, 2) calculating the maximum
        of the absolute value of these values and then 3) setting the limits to be +/- the maximum of the
        absolute value calculated in (2).

        cmap: The colormap to use for all planes

        title: If not None, the title to display over the video

        cbar_label: If not None, the label for the colorbar

        fps: The frames per second of the generated movie.  Each plane is a different plane.

        figsize: The size of the figure to make the video as [width, height] in inches

        facecolor: The background color of the figure to plot into

        text_color: The color to use when plotting the title and colorbar ticks and labels

        bitrate: The bitrate to use when saving the video

        clims_percs: The percentile limits to use if automatically setting clim between 0 and 100.
        The value of c_perc_limits[0] is the lower limit and the value of c_perc_limits[1] is the upper
        limit.

        one_index_z_plane: True if z-plane numbers should start with 1 in the frame titles

    Returns:

        ax_pos: The bounding box for the axes used to show frames

    """

    # Define a helper function
    def update_image(z, image, im_h, title_h, title_s):
        im_h.set_data(np.squeeze(image[z, :, :]))
        z_n = z

        if one_index_z_plane:
            z_n = z_n + 1

        title_h.set_text(title_s + 'z = ' + str(z_n))
        return im_h,

    # If clim is None, calculate color limits
    if clim is None:
        p_lower = np.nanpercentile(volume, clim_percs[0])
        p_upper = np.nanpercentile(volume, clim_percs[1])
        c_range = np.max(np.abs([p_lower, p_upper]))
        clim = (-c_range, c_range)

    # Set any nan values to 0
    volume[np.isnan(volume)] = 0

    # Get the first frame of the video
    frame0 = np.squeeze(volume[0, :, :])
    n_z_planes = volume.shape[0]

    # Setup the basic figure for plotting, showing the first frame
    fig = plt.figure(figsize=figsize, facecolor=facecolor)
    z_im = plt.imshow(frame0, cmap=cmap, clim=clim)
    z_im.axes.get_xaxis().set_visible(False)
    z_im.axes.get_yaxis().set_visible(False)

    # Setup the color bar
    cbar = plt.colorbar()
    cbar.ax.yaxis.set_tick_params(color=text_color, labelcolor=text_color)

    if cbar_label is not None:
        cbar.set_label(cbar_label, color=text_color)

    # Setup the title
    if title is not None:
        title_str = title + ', '
    else:
        title_str = ''
    title_h = plt.title(title_str, color=text_color)

    # Generate the movie
    Writer = matplotlib.animation.writers['ffmpeg']
    writer = Writer(fps=fps, bitrate=bitrate, codec='libx264', extra_args=['-pix_fmt', 'yuv420p',
                                                                           '-crf', '18'])

    plane_animation = matplotlib.animation.FuncAnimation(fig=fig, func=update_image, frames=n_z_planes,
                                                        fargs=(volume, z_im, title_h, title_str), interval=1,
                                                        blit=False, repeat=False)

    # Save the movie
    plane_animation.save(save_path, writer=writer, savefig_kwargs={'facecolor':facecolor})

    ax_pos = z_im.axes.get_position()

    # Close the figure
    plt.close(fig)

    return ax_pos


def signed_max_proj(vol: np.ndarray, dim: int):
    """ Performs a signed max projection of a volume.

    By "signed max project" we mean the find the entry with largest absolute value along the projection
    and then return the original (signed) value.

    This function will ignore nan values.

    Args:
        vol: The volume.

        dim: The dimension to project along.

    Returns:

        proj: The projected volume
    """

    vol_copy = copy.deepcopy(vol)
    vol_copy[np.isnan(vol)] = 0.0

    max_inds = np.expand_dims(np.argmax(np.abs(vol_copy), axis=dim), axis=dim)
    return np.squeeze(np.take_along_axis(vol, max_inds, axis=dim))


def visualize_rgb_max_project(vol: np.ndarray, dim_m: np.ndarray = None, cmap_im: np.ndarray = None,
                              overlays: Sequence[np.ndarray] = None, cmap_extent: Sequence[float] = None,
                              cmap_xlabel: str = None, cmap_ylabel: str = None,
                              title: str = None, f: matplotlib.figure.Figure = None, buffer=.6,
                              facecolor: Sequence[float] = (0, 0, 0), textcolor: Sequence[float] = (1, 1, 1)):
    """ Generates a figure of max-projections of rgb volumes.

    Will generate a figure with the following layout:

            y_dim            z_dim
        --------------     ---------
        |             |    |        |
        |             |    | y-proj |    ^
        |             |    |        |    |
        |  z-proj     |    |        |   x_dim
        |             |    |        |    |
        |             |    |        |
        |             |    |        |
        ------------       ---------

        --------------
      ^ |             |     -------
      | | x-proj      |    | cmap  |
  z_dim |             |    |       |
      | |             |     -------
        ---------------
            y_dim

    Args:
        vol: The volume to generate the max projection of. Should be 4 dimensional, with the last dimension containing
        RGB values.  Dimensions are assumed to be in the convention [x, y, z],

        dim_m: A scalar multiplier for each dimension in the order x, y, z to account for aspect ratios.  If None,
        a value of [1, 1, 1] will be used.

        cmap_im: An optional image of an colormap to include

        overlays: If provided, overlays[0] is an image to overlay the z-projection, and overlays[1] and [2] and images
        to overlay the x and y projections.  These overlays should be of the same dimensions as the projections.

        cmap_extent: Values to associate the the image of the colormap in the form of [left, right, bottom, top].
        Note that colormap will be plotted so colors associated with the smallest parameter values appear in the
        bottom left of the colormap image.

        cmap_xlabel: An optional label for the x-axis of the colormap

        cmap_ylabel: An optional label for the y-axis of the colormap

        title: A string to use as the title for the figure. If None, no title will be created.

        f: Figure to plot into.  If not provided, one will be created

        buffer: The amount of space to put around plots in inches.

        facecolor: The color of the figure background, if we are creating a figure

        textcolor: The color to plot text in

    Raises:
        ValueError: If vol is not 4 dimensional.
    """

    if vol.ndim != 4:
        raise(ValueError('vol must be 4 dimensional.'))

    if dim_m is None:
        dim_m = np.ones(3)

    # Get volume dimensions
    d_x, d_y, d_z, _ = vol.shape
    print('d_x: ' + str(d_x))
    print('d_y: ' + str(d_y))
    print('d_z: ' + str(d_z))

    # Apply aspect ratio correction
    d_x = d_x*dim_m[0]
    d_y = d_y*dim_m[1]
    d_z = d_z*dim_m[2]

    xy_aspect_ratio = dim_m[0]/dim_m[1]
    xz_aspect_ratio = dim_m[0]/dim_m[2]
    yz_aspect_ratio = dim_m[1]/dim_m[2]

    # Form projections
    x_proj = rgb_3d_max_project(vol=vol, axis=0)
    y_proj = rgb_3d_max_project(vol=vol, axis=1)
    z_proj = rgb_3d_max_project(vol=vol, axis=2)

    # Create the figure if we need to
    if f is None:
        tgt_h = 8.0 # inches
        tgt_w = tgt_h*(d_y+d_z)/(d_x+d_z) + 3*buffer
        f = plt.figure(figsize=(tgt_w, tgt_h), facecolor=facecolor)

    # Get current figure size
    f_w, f_h = f.get_size_inches() # (width, height)

    # Determine how much usable space there is in the figure
    usable_w = f_w - 3*buffer
    usable_h = f_h - 3*buffer

    # Determine the total height we can use for plotting, considering the aspect ratio of the figure
    req_height_im = float(d_x + d_z) # Height we need for plotting, in number of image pixels
    req_width_im = float(d_y + d_z) # Height we need for plotting, in number of image pizels

    usable_h_w_ratio = usable_h/usable_w

    plot_h_w_ratio = req_height_im/req_width_im

    if usable_h_w_ratio < plot_h_w_ratio:
        # Figure is "wider" than what we need to plot, so we can scale up vertically as much as possible
        plottable_h = usable_h
    else:
        # Figure is not wide enough for the plot, so we can only scale up vertically until we run out of width
        plottable_h = plot_h_w_ratio*usable_w
    plottable_w = plottable_h/plot_h_w_ratio

    # Now we determine the size of the axes, as a percentage of the current figure size
    dx_perc_h = (plottable_h*d_x/(d_x + d_z))/f_h
    dz_perc_h = (plottable_h*d_z/(d_x + d_z))/f_h
    dy_perc_w = (plottable_w*d_y/(d_y + d_z))/f_w
    dz_perc_w = (plottable_w*d_z/(d_y + d_z))/f_w

    # Now we determine position of axes as percentage of current figure size
    v_0_p = buffer/f_h
    h_0_p = buffer/f_w
    v_1_p = 2*buffer/f_h + dz_perc_h
    h_1_p = 2*buffer/f_w + dy_perc_w

    # Now we specify the rectangles for each axes
    z_proj_rect = (h_0_p, v_1_p, dy_perc_w, dx_perc_h)
    x_proj_rect = (h_0_p, v_0_p, dy_perc_w, dz_perc_h)
    y_proj_rect = (h_1_p, v_1_p, dz_perc_w, dx_perc_h)
    cmap_rect = (h_1_p, v_0_p, dz_perc_w, dz_perc_h)

    # Now we add the axes, adding the title while it is convenient
    z_proj_axes = f.add_axes(z_proj_rect)
    if title is not None:
        plt.title(title, color=textcolor)
    x_proj_axes = f.add_axes(x_proj_rect)
    y_proj_axes = f.add_axes(y_proj_rect)
    if cmap_im is not None:
        cmap_axes = f.add_axes(cmap_rect)

    # Get rid of units on the projection axes

    z_proj_axes.axes.get_xaxis().set_visible(False)
    z_proj_axes.axes.get_yaxis().set_visible(False)

    x_proj_axes.axes.get_xaxis().set_visible(False)
    x_proj_axes.axes.get_yaxis().set_visible(False)

    y_proj_axes.axes.get_xaxis().set_visible(False)
    y_proj_axes.axes.get_yaxis().set_visible(False)

    # Now we show the projections
    z_proj_axes.imshow(z_proj, aspect=xy_aspect_ratio)
    x_proj_axes.imshow(np.flipud(np.moveaxis(x_proj, 0, 1)), aspect=1/yz_aspect_ratio)
    y_proj_axes.imshow(y_proj, aspect=xz_aspect_ratio)

    # Now we add the overlays
    z_proj_axes.imshow(overlays[0], aspect=xy_aspect_ratio)
    x_proj_axes.imshow(overlays[1], aspect=1/yz_aspect_ratio)
    y_proj_axes.imshow(overlays[2], aspect=xz_aspect_ratio)

    # Now we add the colormap
    if cmap_im is not None:
        if cmap_extent is not None:
            a_ratio = np.abs(cmap_extent[1] - cmap_extent[0])/np.abs(cmap_extent[3] - cmap_extent[2])
            cmap_axes.imshow(cmap_im, extent=cmap_extent, aspect=a_ratio, origin='lower')
        else:
            cmap_axes.imshow(cmap_im)


        cmap_axes.get_yaxis().set_tick_params(color=textcolor, labelcolor=textcolor)
        cmap_axes.get_xaxis().set_tick_params(color=textcolor, labelcolor=textcolor)

        # Add labels to cmap if needed
        if cmap_xlabel is not None:
            plt.xlabel(cmap_xlabel, color=textcolor)
        if cmap_ylabel is not None:
            plt.ylabel(cmap_ylabel, color=textcolor)


def visualize_projs(horz_projs:  Sequence[np.ndarray], sag_projs: Sequence[np.ndarray],
                    cor_projs: Sequence[np.ndarray], cmaps: Sequence[matplotlib.colors.Colormap],
                    clims: Union[None, Sequence[Union[None, tuple]]], dim_m: Sequence[float] = None,
                    title: str = None, plot_cmap: bool = False, f: matplotlib.figure.Figure = None,
                    buffer: float = .6, tgt_h: float = 3.0, facecolor: Sequence[float] = (0, 0, 0),
                    textcolor: Sequence[float] = (1, 1, 1)):

    """ Visualizes horizontal, sagital and coronal projections of the same volume of data.

    This function will generate a figure with the following layout:

            y_dim                z_dim
        --------------        -----------
        |               |    |          |
        |               |    | sag_proj |    ^
        |               |    |          |    |
        |  horz-proj    |    |          |   x_dim
        |               |    |          |    |
        |               |    |          |
        |               |    |          |
        ------------          -----------

        ----------------
      ^ |               |     ----------
      | | coronal-proj  |    |    cmap  |
  z_dim |               |    |          |
      | |               |     ----------
        ----------------

    Multiple images can be shown, overlayed on eachother.  If a colormap is shown, it will
    be the colormap for the topmost image.

    Args:
        horz_projs: horz_projs[i] is the i^th horizontal projection image. Images will be overlaid one on top of the
        other, with the i+1th image over the ith image.  Each image shape should be [x_dim, y_dim], where x_dim
        and y_dim refer to the figure above.

        sag_projs: sag_projs[i] is the i^th sagital projection image.  Each image should be of shape [x_dim, z_dim].

        cor_projs: cor_projs[i] is the i^th coronal projection image.  Each image should be of shape [y_dim, z_dim]

        cmaps: cmaps[i] is the colormap for plotting the i^th image in each of the projections.

        clims: clims[i] is a tuple of color limits to use when plotting the i^th image.  clims[i] can also be
        None, meaning no color limits will be explicitly passed to the plotting command for the i^th images.
        If clims is None, then no color limits will be explicitly passed for all images.

        dim_m: A scalar multiplier for each dimension in the order x, y, z to account for aspect ratios.  If None,
        a value of [1, 1, 1] will be used.

        title: A string to use as the title for the figure. If None, no title will be created.

        f: Figure to plot into.  If not provided, one will be created

        buffer: The amount of space to put around plots in inches.

        tgt_h: The height of the figure that will be created in inches if f is None.

        facecolor: The color of the figure background, if we are creating a figure

        textcolor: The color to plot text in
    """

    if dim_m is None:
        dim_m = np.ones(3)

    if clims is None:
        clims = [None]*len(horz_projs)

    # Get volume dimensions
    d_x, d_y = horz_projs[0].shape
    d_z = sag_projs[0].shape[1]

    # Apply aspect ratio corrections
    d_x = d_x*dim_m[0]
    d_y = d_y*dim_m[1]
    d_z = d_z*dim_m[2]

    xy_aspect_ratio = dim_m[0]/dim_m[1]
    xz_aspect_ratio = dim_m[0]/dim_m[2]
    yz_aspect_ratio = dim_m[1]/dim_m[2]

    # Create the figure if we need to
    if f is None:
        tgt_w = tgt_h*(d_y+d_z)/(d_x+d_z) + 3*buffer
        f = plt.figure(figsize=(tgt_w, tgt_h), facecolor=facecolor)

    # Get current figure size
    f_w, f_h = f.get_size_inches() # (width, height)

    # Determine how much usable space there is in the figure
    usable_w = f_w - 3*buffer
    usable_h = f_h - 3*buffer

    # Determine the total height we can use for plotting, considering the aspect ratio of the figure
    req_height_im = float(d_x + d_z) # Height we need for plotting, in number of image pixels
    req_width_im = float(d_y + d_z) # Height we need for plotting, in number of image pizels

    usable_h_w_ratio = usable_h/usable_w

    plot_h_w_ratio = req_height_im/req_width_im

    if usable_h_w_ratio < plot_h_w_ratio:
        # Figure is "wider" than what we need to plot, so we can scale up vertically as much as possible
        plottable_h = usable_h
    else:
        # Figure is not wide enough for the plot, so we can only scale up vertically until we run out of width
        plottable_h = plot_h_w_ratio*usable_w
    plottable_w = plottable_h/plot_h_w_ratio

    # Now we determine the size of the axes, as a percentage of the current figure size
    dx_perc_h = (plottable_h*d_x/(d_x + d_z))/f_h
    dz_perc_h = (plottable_h*d_z/(d_x + d_z))/f_h
    dy_perc_w = (plottable_w*d_y/(d_y + d_z))/f_w
    dz_perc_w = (plottable_w*d_z/(d_y + d_z))/f_w

    # Now we determine position of axes as percentage of current figure size
    v_0_p = buffer/f_h
    h_0_p = buffer/f_w
    v_1_p = 2*buffer/f_h + dz_perc_h
    h_1_p = 2*buffer/f_w + dy_perc_w

    # Now we specify the rectanges for each axes
    z_proj_rect = (h_0_p, v_1_p, dy_perc_w, dx_perc_h)
    x_proj_rect = (h_0_p, v_0_p, dy_perc_w, dz_perc_h)
    y_proj_rect = (h_1_p, v_1_p, dz_perc_w, dx_perc_h)
    cmap_rect = (h_1_p, v_0_p, dz_perc_w, dz_perc_h)

    # Now we add the axes, adding the title while it is convenient
    z_proj_axes = f.add_axes(z_proj_rect)
    if title is not None:
        plt.title(title, color=textcolor)
    x_proj_axes = f.add_axes(x_proj_rect)
    y_proj_axes = f.add_axes(y_proj_rect)
    if plot_cmap:
        cmap_axes = f.add_axes(cmap_rect)

    # Make sure the axes don't change aspect ratio when we scale the figure
    z_proj_axes.set_aspect('equal')
    x_proj_axes.set_aspect('equal')
    y_proj_axes.set_aspect('equal')
    if plot_cmap:
        cmap_axes.set_aspect('equal')

    # Get rid of units on the projection axes

    z_proj_axes.axes.get_xaxis().set_visible(False)
    z_proj_axes.axes.get_yaxis().set_visible(False)

    x_proj_axes.axes.get_xaxis().set_visible(False)
    x_proj_axes.axes.get_yaxis().set_visible(False)

    y_proj_axes.axes.get_xaxis().set_visible(False)
    y_proj_axes.axes.get_yaxis().set_visible(False)

    # Now we show the projections
    for (z_proj, y_proj, x_proj, cmap, clim) in zip(horz_projs, sag_projs, cor_projs, cmaps, clims):
        c_im = z_proj_axes.imshow(z_proj, cmap=cmap, clim=clim, aspect=xy_aspect_ratio)
        x_proj_axes.imshow(np.moveaxis(x_proj, 0, 1), cmap=cmap, clim=clim, aspect=1/xz_aspect_ratio)
        y_proj_axes.imshow(y_proj, cmap=cmap, clim=clim, aspect=yz_aspect_ratio)

    # Now we show the colormap if we are suppose to
    if plot_cmap:
        plt.colorbar(mappable=c_im, cax=cmap_axes)

        cmap_axes.get_yaxis().set_tick_params(color=textcolor, labelcolor=textcolor)
        cmap_axes.get_xaxis().set_tick_params(color=textcolor, labelcolor=textcolor)


def gen_composite_roi_vol(rois: Sequence[ROI], weights: np.ndarray, vol_shape: Sequence[int]):

    """ Generates a volume for visualization of a composite ROI.

    Args:
        rois: A list of rois to form the composite ROI out of.

        weights: A list of weights for each roi in rois.

        vol_shape: The shape of the volume to generate.  The indices of ROIS should index into this volume.

    Returns:

        comp_roi_vol: The volume with the composite ROI in it.

    """

    w_sum = np.zeros(vol_shape)
    cnts = np.zeros(vol_shape)

    for r_i, roi in enumerate(rois):
        inds = roi.list_all_voxel_inds()
        w = roi.list_all_weights()

        w_sum[inds] = w_sum[inds] + weights[r_i]*w
        cnts[inds] += 1

    comp_roi_vol = w_sum/cnts
    comp_roi_vol[np.where(cnts == 0)] = np.nan

    return comp_roi_vol<|MERGE_RESOLUTION|>--- conflicted
+++ resolved
@@ -5,12 +5,8 @@
 import pathlib
 from typing import Sequence, Union, Tuple
 
-<<<<<<< HEAD
 #import imageio
-=======
-import imageio
 import importlib
->>>>>>> 1a1ca008
 import matplotlib.animation
 import matplotlib.colors
 import matplotlib.cm
