from setuptools import setup

with open("README.md", "r") as fh:
    long_description = fh.read()

setup(
    name='janelia_core',
    version='0.1.0',
    author='William Bishop',
    author_email='bishopw@hhmi.org',
    packages=['janelia_core'],
    python_requires='>=3.8.0',
    description='Core code which supports William Bishops research projects at Janelia.',
    long_description = long_description,
    install_requires=[
    "dipy",
	"findspark",
	"h5py",
    "imageio-ffmpeg",
	"jupyter",
	"matplotlib",
    "morphsnakes",
    "numpy",
	"pyqtgraph",
	"scikit-image",
	"scikit-learn",
    "pandas",
    "psutil",
	"pyspark",
    "sphinx",
<<<<<<< HEAD
    "tifffile",
=======
    "sphinx-autoapi",
    "sphinx_rtd_theme",
>>>>>>> e3ff3bf3
    "tqdm",
    ],
)<|MERGE_RESOLUTION|>--- conflicted
+++ resolved
@@ -28,12 +28,9 @@
     "psutil",
 	"pyspark",
     "sphinx",
-<<<<<<< HEAD
     "tifffile",
-=======
     "sphinx-autoapi",
     "sphinx_rtd_theme",
->>>>>>> e3ff3bf3
     "tqdm",
     ],
 )